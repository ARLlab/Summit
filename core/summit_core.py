import os
import json
<<<<<<< HEAD
from pathlib import Path
from datetime import datetime
=======
from pathlib import Path, PosixPath
>>>>>>> db1efc16

from sqlalchemy.types import TypeDecorator, VARCHAR
from sqlalchemy.ext.mutable import MutableDict, MutableList
from sqlalchemy.ext.declarative import declarative_base
from sqlalchemy import Column, Integer, String, Boolean, DateTime

Base = declarative_base()

project_dir = Path(os.getcwd()) / '..'
voc_dir = project_dir / 'processors/summit_voc_processor'
picarro_dir = project_dir / 'processors/summit_picarro_processor'
methane_dir = project_dir / 'processors/summit_methane_processor'
error_dir = project_dir / 'processors/errors'
core_dir = project_dir / 'core'
taylor_basepath = '/data/web/htdocs/instaar/groups/arl/res_parameters/summit_plots'

processor_dirs = [voc_dir, picarro_dir, methane_dir, error_dir, core_dir]

data_file_paths = json.loads((core_dir / 'file_locations.json').read_text())

for k, v in data_file_paths.items():
    data_file_paths[k] = Path(v)  # Pathify stored string paths

methane_LOG_path = data_file_paths.get('methane_LOG')
methane_logs_path = data_file_paths.get('methane_logs')

voc_LOG_path = data_file_paths.get('voc_LOG')
voc_logs_path = data_file_paths.get('voc_logs')

picarro_logs_path = data_file_paths.get('picarro_logs')

taylor_auth = data_file_paths.get('taylor_server_auth')


class Config(Base):
    __tablename__ = 'config'

    id = Column(Integer, primary_key=True)

    processor = Column(String, unique=True)  # only one config per processor
    filesize = Column(Integer)
    pa_startline = Column(Integer)
    last_data_date = Column(DateTime)
    days_to_plot = Column(Integer)

    def __init__(self, processor=None, filesize=0, pa_startline=0, last_data_date=datetime(1900,1,1), days_to_plot=7):
        self.processor = processor
        self.filesize = filesize
        self.pa_startline = pa_startline
        self.last_data_date = last_data_date
        self.days_to_plot = days_to_plot


class TempDir:
    """
    Context manager for working in a directory.
    Pulled from: (https://pythonadventures.wordpress.com/2013/12/15/chdir-
                    a-context-manager-for-switching-working-directories/)
    """

    def __init__(self, path):
        self.old_dir = os.getcwd()
        self.new_dir = path

    def __enter__(self):
        os.chdir(self.new_dir)

    def __exit__(self, *args):
        os.chdir(self.old_dir)


class JDict(TypeDecorator):
    """
    Serializes a dictionary for SQLAlchemy storage.
    """
    impl = VARCHAR

    def process_bind_param(self, value, dialect):
        if value is not None:
            value = json.dumps(value)
        return value

    def process_result_value(self, value, dialect):
        if value is not None:
            value = json.loads(value)
        return value


class JList(TypeDecorator):
    """
    Serializes a list for SQLAlchemy storage.
    """
    impl = VARCHAR

    def process_bind_param(self, value, dialect):
        value = json.dumps(value)
        return value

    def process_result_value(self, value, dialect):
        value = json.loads(value)
        return value


class Plot(Base):
    __tablename__ = 'plots'

    id = Column(Integer, primary_key=True)

    staged = Column(Boolean)
    _path = Column(String, unique=True)
    _name = Column(String)

    def __init__(self, path, staged):
        self.path = path
        self.staged = staged

    @property
    def path(self):
        return Path(self._path)

    @path.setter
    def path(self, value):
        self._path = str(value)
        self._name = value.name

    @property
    def name(self):
        return self._name


MutableList.associate_with(JList)
MutableDict.associate_with(JDict)


def configure_logger(rundir, name):
    """
    Create the project-specific logger. DEBUG and up is saved to the log, INFO and up appears in the console.

    :param rundir: Path, to create log sub-path in
    :param name: str, name for logfile
    :return: logger object
    """
    from pathlib import Path
    import logging

    logfile = Path(rundir) / f'processor_logs/{name}.log'
    logger = logging.getLogger(name)
    logger.setLevel(logging.DEBUG)
    fh = logging.FileHandler(logfile)
    fh.setLevel(logging.DEBUG)

    ch = logging.StreamHandler()
    ch.setLevel(logging.INFO)

    formatter = logging.Formatter('%(asctime)s -%(levelname)s- %(message)s')

    [H.setFormatter(formatter) for H in [ch, fh]]
    if not len(logger.handlers):
        _ = [logger.addHandler(H) for H in [ch, fh]]

    return logger


def connect_to_db(engine_str, directory):
    """
    Takes string name of the database to create/connect to, and the directory it should be in.

    :param engine_str: connection string for the database
    :param directory: directory the database should in (created?) in
    :return: engine, session, Base

    Example:
    engine, session, Base = connect_to_db('sqlite:///reservoir.sqlite', dir)
    """

    from sqlalchemy import create_engine
    from sqlalchemy.orm import sessionmaker

    # Base = declarative_base()  # needed to subclass for sqlalchemy objects

    with TempDir(directory):
        engine = create_engine(engine_str)
    sessy = sessionmaker(bind=engine)
    sess = sessy()

    return engine, sess


def check_filesize(filepath):
    """
    Returns the filesize in bytes.
    :param filepath: file-like object
    :return: int, filesize in bytes
    """
    import logging

    logger = logging.getLogger(__name__)

    if Path.is_file(filepath):
        return Path.stat(filepath).st_size
    else:
        logger.warning(f'File {filepath.name} not found.')
        return


def list_files_recur(path):
    """
    :param path: pathlib Path object
    :return: list, of file-like Path objects
    """
    files = []
    for file in path.rglob('*'):
        files.append(file)

    return files


def get_all_data_files(path, filetype):
    """
    Recursively search the given directory for .xxx files.

    :param path: Path to search
    :param filetype: str, ".type" of file to search for
    :return: list, of file-like Path objects
    """
    files = list_files_recur(path)
    files[:] = [file for file in files if filetype in file.name]

    return files


def search_for_attr_value(obj_list, attr, value):
    """
    Finds the first (not necesarilly the only) object in a list, where its
    attribute 'attr' is equal to 'value', returns None if none is found.
    :param obj_list: list, of objects to search
    :param attr: string, attribute to search for
    :param value: mixed types, value that should be searched for
    :return: obj, from obj_list, where attribute attr matches value
        **** warning: returns the *first* obj, not necessarily the only
    """
    return next((obj for obj in obj_list if getattr(obj, attr, None) == value), None)


def find_closest_date(date, list_of_dates):
    """
    This is a helper function that works on Python datetimes. It returns the closest date value,
    and the timedelta from the provided date.
    :param date: datetime
    :param list_of_dates: list, of datetimes
    :return: match, delta: the matching date from the list, and it's difference to the original as a timedelta
    """
    try:
        match = min(list_of_dates, key=lambda x: abs(x - date))
    except ValueError:
        return None, None

    delta = match - date

    return match, delta


def create_daily_ticks(days_in_plot):
    """
    Takes a number of days to plot back, and creates major (1 day) and minor (6 hour) ticks.

    :param days_in_plot: number of days to be displayed on the plot
    :return: date_limits, major_ticks, minor_ticks
    """
    from datetime import datetime
    import datetime as dt

    date_limits = dict()
    date_limits['right'] = datetime.now().replace(hour=0, minute=0, second=0, microsecond=0) + dt.timedelta(
        days=1)  # end of day
    date_limits['left'] = date_limits['right'] - dt.timedelta(days=days_in_plot)

    major_ticks = [date_limits['right'] - dt.timedelta(days=x) for x in range(0, days_in_plot + 1)]
    minor_ticks = [date_limits['right'] - dt.timedelta(hours=x * 6) for x in range(0, days_in_plot * 4 + 1)]

    return date_limits, major_ticks, minor_ticks


def connect_to_sftp():
    import paramiko
    client = paramiko.SSHClient()
    client.set_missing_host_key_policy(paramiko.AutoAddPolicy())
    server_info = json.loads(taylor_auth.read_text())
    client.connect(**server_info)
    return client.open_sftp()


async def send_file_sftp(filepath):
    con = connect_to_sftp()
    con.chdir(taylor_basepath)
    con.put(str(filepath), filepath.name)
    return


async def check_send_plots(logger):
    try:
        from summit_errors import send_processor_email
    except ImportError as e:
        logger.error('ImportError occurred in check_send_plots()')
        return False

    try:
        engine, session = connect_to_db('sqlite:///summit_core.sqlite', core_dir)
    except Exception as e:
        logger.error(f'Exception {e.args} prevented connection to the database in check_send_plots()')
        send_processor_email('Core', exception=e)
        return False

    try:
        plots_to_upload = session.query(Plot).filter(Plot.staged == True).all()

        if plots_to_upload:
            for plot in plots_to_upload:
                await send_file_sftp(plot.path)
                logger.info(f'Plot {plot.name} uploaded to website.')
                session.delete(plot)
            session.commit()

        session.close()
        engine.dispose()
        return True

    except Exception as e:
        logger.error(f'Exception {e.args} occurred in check_send_plots().')
        send_processor_email('Core', exception=e)
        session.close()
        engine.dispose()
        return False<|MERGE_RESOLUTION|>--- conflicted
+++ resolved
@@ -1,11 +1,7 @@
 import os
 import json
-<<<<<<< HEAD
 from pathlib import Path
 from datetime import datetime
-=======
-from pathlib import Path, PosixPath
->>>>>>> db1efc16
 
 from sqlalchemy.types import TypeDecorator, VARCHAR
 from sqlalchemy.ext.mutable import MutableDict, MutableList
